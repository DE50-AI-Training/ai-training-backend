--- conflicted
+++ resolved
@@ -21,12 +21,9 @@
 from config import settings
 from trainer.architectures import Architecture, MLPArchitecture
 from trainer.datasets.classification_dataset import ClassificationDataset
-<<<<<<< HEAD
 from trainer.datasets.data_preparation import DataPreparation
+from trainer.datasets.regression_dataset import RegressionDataset
 from trainer.models import MLP, Model
-=======
-from trainer.datasets.regression_dataset import RegressionDataset
->>>>>>> 9a1bc3c6
 
 app = Celery("tasks", broker=settings.redis_url, backend=settings.redis_url)
 
@@ -111,31 +108,34 @@
     def save(self, path: str) -> None:
         self.model.save(path)
 
+
 class TrainerRegression(Trainer):
-    def __init__(self, model: Model, loss_fn: nn.Module, optimizer: torch.optim.Optimizer) -> None:
+    def __init__(
+        self, model: Model, loss_fn: nn.Module, optimizer: torch.optim.Optimizer
+    ) -> None:
         super().__init__(model, loss_fn, optimizer)
-        
+
     def train_loop(self, dataloader: DataLoader, device: torch.device) -> None:
         self.model.train()
         total_loss = 0
-        
+
         for X, y in dataloader:
             # Move data to device
             X = X.to(device)
             y = y.to(device)
-            
+
             # Forward pass
             pred = self.model(X)
             loss = self.loss_fn(pred, y)
-            
+
             # Backpropagation
             loss.backward()
             self.optimizer.step()
             self.optimizer.zero_grad()
-            
+
             # Update statistics
             total_loss += loss.item() * len(X)
-                
+
     def test_loop(self, dataloader: DataLoader, device: torch.device):
         self.model.eval()
         total_loss = 0
@@ -152,7 +152,6 @@
                 total_loss += self.loss_fn(pred, y).item()
                 avg_abs_error += torch.abs(pred - y).sum().item()
 
-        
         avg_loss = total_loss / num_batches
         avg_abs_error /= size
         # print(f"AvgLoss: {avg_loss:>8f}, AvgAbsError: {avg_abs_error:.3f}%")
@@ -188,7 +187,6 @@
 @app.task()
 def train_classification_model(model_id: int, raw_config: dict):
     # --- read parameters ---
-<<<<<<< HEAD
     try:
         config = TrainClassificationConfig(**raw_config)
         archi_info = raw_config["model_arch"]
@@ -248,89 +246,30 @@
         training.status = TrainingStatusEnum.error
         set_training(training)
         raise e
-=======
-    csv_path = config['csv_path']
-    separator = config.get('separator', ',')
-    target_columns = config['target_column'] if isinstance(config['target_column'], list) else [config['target_column']]
+
+
+def train_regression_model(config: dict):
+    csv_path = config["csv_path"]
+    separator = config.get("separator", ",")
+    target_columns = (
+        config["target_column"]
+        if isinstance(config["target_column"], list)
+        else [config["target_column"]]
+    )
     # model_class = config['model_class']
-    archi_info = config['model_arch']
-    learning_rate = config.get('learning_rate', 0.001)
-    epochs = config.get('epochs', 10)
-    batch_size = config.get('batch_size', 32)
-    test_fraction = config.get('fraction', 0.8)
-    cleaning = config.get('cleaning', False)
-    seed = config.get('seed', 42)
-    device = config.get('device', 'cpu')
-    save_dir = config.get('save_dir', 'saved_models')
-    # image_column = config.get('image_column', None)
+    archi_info = config["model_arch"]
+    learning_rate = config.get("learning_rate", 0.001)
+    epochs = config.get("epochs", 10)
+    batch_size = config.get("batch_size", 32)
+    test_fraction = config.get("fraction", 0.8)
+    cleaning = config.get("cleaning", False)
+    seed = config.get("seed", 42)
+    device = config.get("device", "cpu")
+    save_dir = config.get("save_dir", "saved_models")
 
     # --- data prep ---
     data_prep = DataPreparation(
-        csv_path,
-        fraction=test_fraction,
-        cleaning=cleaning,
-        seed=seed
-    )
-    data_prep.read_data(sep=separator)
-    data_prep.extract_cols(target_columns)
-    data_prep.split()
-    train_set, test_set = data_prep.get_train_test()
-    classes = data_prep.get_classes()
-
-    train_ds = ClassificationDataset(train_set, classes)
-    test_ds = ClassificationDataset(test_set, classes)
-
-    train_loader = DataLoader(train_ds, batch_size=batch_size, shuffle=True)
-    test_loader = DataLoader(test_ds, batch_size=batch_size)
-
-    # --- model handling---
-    model = create_model(archi_info)
-    device = torch.device(device) # Could check if device is available
-    model.to(device)
-
-    # --- cost/opti ---
-    criterion = nn.CrossEntropyLoss()
-    optimizer = optim.Adam(model.parameters(), lr=learning_rate)
-
-    # --- "real" training ---
-    trainer = Trainer(model, criterion, optimizer)
-    trainer.train(batch_size, train_loader, test_loader, epochs, device)
-
-    # --- saving ---
-    os.makedirs(save_dir, exist_ok=True)
-
-    model_path = os.path.join(save_dir, 'model.pt')
-    torch.save(model.state_dict(), model_path)
-
-    archi_path = os.path.join(save_dir, 'model_architecture.json')
-    archi_info['model_path'] = model_path
-    with open(archi_path, 'w') as f:
-        json.dump(archi_info, f, indent=4)
-
-    print(f"\nTraining complete. Model saved to: {model_path}\nArchitecture saved to: {archi_path}")
-
-
-def train_regression_model(config: dict):
-    csv_path = config['csv_path']
-    separator = config.get('separator', ',')
-    target_columns = config['target_column'] if isinstance(config['target_column'], list) else [config['target_column']]
-    # model_class = config['model_class']
-    archi_info = config['model_arch']
-    learning_rate = config.get('learning_rate', 0.001)
-    epochs = config.get('epochs', 10)
-    batch_size = config.get('batch_size', 32)
-    test_fraction = config.get('fraction', 0.8)
-    cleaning = config.get('cleaning', False)
-    seed = config.get('seed', 42)
-    device = config.get('device', 'cpu')
-    save_dir = config.get('save_dir', 'saved_models')
-
-        # --- data prep ---
-    data_prep = DataPreparation(
-        csv_path,
-        fraction=test_fraction,
-        cleaning=cleaning,
-        seed=seed
+        csv_path, fraction=test_fraction, cleaning=cleaning, seed=seed
     )
     data_prep.read_data(sep=separator)
     data_prep.split()
@@ -347,25 +286,11 @@
 
     # --- model handling---
     model = create_model(archi_info)
-    device = torch.device(device) # Could check if device is available
+    device = torch.device(device)  # Could check if device is available
     model.to(device)
 
     loss_fn = nn.MSELoss()
     optimizer = torch.optim.Adam(model.parameters(), lr=learning_rate)
 
     trainer = TrainerRegression(model, loss_fn, optimizer)
-    trainer.train(batch_size, train_loader, test_loader, epochs, device)
-
-    # --- saving ---
-    os.makedirs(save_dir, exist_ok=True)
-
-    model_path = os.path.join(save_dir, 'model.pt')
-    torch.save(model.state_dict(), model_path)
-
-    archi_path = os.path.join(save_dir, 'model_architecture.json')
-    archi_info['model_path'] = model_path
-    with open(archi_path, 'w') as f:
-        json.dump(archi_info, f, indent=4)
-
-    print(f"\nTraining complete. Model saved to: {model_path}\nArchitecture saved to: {archi_path}")
->>>>>>> 9a1bc3c6
+    trainer.train(batch_size, train_loader, test_loader, epochs, device)