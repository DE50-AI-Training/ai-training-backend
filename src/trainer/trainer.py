import json
import os
from typing import Any, Dict, List, Optional, Union

import torch
import torch.nn as nn
import torch.optim as optim
from celery import Celery
from pydantic import Field, field_validator
from sqlmodel import SQLModel
from torch.utils.data import DataLoader

from api.redis import (
    get_training,
    redis,
    set_training,
    trainer_should_stop,
    update_training_status,
)
from api.schemas.training import TrainingRead, TrainingStatusEnum
from config import settings
from trainer.architectures import Architecture, MLPArchitecture
from trainer.datasets.classification_dataset import ClassificationDataset
from trainer.datasets.data_preparation import DataPreparation
from trainer.datasets.regression_dataset import RegressionDataset
from trainer.models import MLP, Model

app = Celery("tasks", broker=settings.redis_url, backend=settings.redis_url)


class Trainer:
    def __init__(
        self,
        training: TrainingRead,
        model: Model,
        loss_fn: nn.Module,
        optimizer: torch.optim.Optimizer,
    ) -> None:
        self.training = training
        self.model = model
        self.loss_fn = loss_fn
        self.optimizer = optimizer
        should_stop = False

    def train_loop(self, dataloader: DataLoader, device: torch.device) -> None:
        self.model.to(device)
        self.model.train()
        for batch, (X, y) in enumerate(dataloader):
            # Compute prediction and loss
            X = X.to(device)
            y = y.to(device)

            pred = self.model(X)
            loss = self.loss_fn(pred, y)

            # Backpropagation
            loss.backward()
            self.optimizer.step()
            self.optimizer.zero_grad()

    def test_loop(self, dataloader: DataLoader, device: torch.device):
        self.model.to(device)
        self.model.eval()
        size = len(dataloader.dataset)
        num_batches = len(dataloader)
        test_loss, correct = 0, 0

        with torch.no_grad():
            for X, y in dataloader:
                X = X.to(device)
                y = y.to(device)

                pred = self.model(X)
                test_loss += self.loss_fn(pred, y).item()

                pred_class = torch.argmax(pred, dim=1)
                true_class = torch.argmax(y, dim=1)
                correct += (pred_class == true_class).type(torch.float).sum().item()

        test_loss /= num_batches
        correct /= size
        print(
            f"Test Error: \n Accuracy: {(100*correct):>0.1f}%, Avg loss: {test_loss:>8f}\n"
        )
        self.training.score = correct

    def train(
        self,
        batch_size: int,
        train_dl: DataLoader,
        test_dl: DataLoader,
        epochs: int,
        device: torch.device,
    ) -> None:
        for t in range(epochs):
            print(f"Epoch {t+1}\n-------------------------------")
            self.train_loop(train_dl, device)
            self.test_loop(test_dl, device)

            self.training.epochs += 1
            set_training(self.training)

            if trainer_should_stop(self.training.model_id):
                print("Stopping training...")
                break

        print("Done!")

    def save(self, path: str) -> None:
        self.model.save(path)


class TrainerRegression(Trainer):
    def __init__(
        self,
        training: TrainingRead,
        model: Model,
        loss_fn: nn.Module,
        optimizer: torch.optim.Optimizer,
    ) -> None:
        super().__init__(training, model, loss_fn, optimizer)

    def train_loop(self, dataloader: DataLoader, device: torch.device) -> None:
        self.model.train()
        total_loss = 0

        for X, y in dataloader:
            # Move data to device
            X = X.to(device)
            y = y.to(device)

            # Forward pass
            pred = self.model(X)
            loss = self.loss_fn(pred, y)

            # Backpropagation
            loss.backward()
            self.optimizer.step()
            self.optimizer.zero_grad()

            # Update statistics
            total_loss += loss.item() * len(X)

    def test_loop(self, dataloader: DataLoader, device: torch.device):
        self.model.eval()
        total_loss = 0
        num_batches = len(dataloader)
        size = len(dataloader.dataset)
        avg_abs_error = 0

        with torch.no_grad():
            for X, y in dataloader:
                X = X.to(device)
                y = y.to(device)

                pred = self.model(X)
                total_loss += self.loss_fn(pred, y).item()
                avg_abs_error += torch.abs(pred - y).sum().item()

        avg_loss = total_loss / num_batches
        avg_abs_error /= size
<<<<<<< HEAD
        print(f"AvgLoss: {avg_loss:>8f}, AvgAbsError: {avg_abs_error:.3f}%")
=======
        # print(f"AvgLoss: {avg_loss:>8f}, AvgAbsError: {avg_abs_error:.3f}%")
        self.training.score = avg_abs_error
>>>>>>> a989286d


def create_model(arch_dict: dict) -> Model:
    if "architecture" not in arch_dict:
        raise ValueError("Architecture type is required")
    if arch_dict["architecture"] == "MLP":
        return MLP(MLPArchitecture(arch_dict))
    else:
        raise ValueError(
            f"Unsupported architecture: {arch_dict['architecture']}. Supported architectures are Currently MLP."
        )


class TrainConfig(SQLModel):
    csv_path: str
    target_columns: List[int]
    separator: str
    model_arch: Dict[str, Any]
    learning_rate: float
    epochs: Optional[int]
    batch_size: int
    fraction: float = Field(ge=0.0, le=1.0)
    cleaning: bool = False
    seed: int = 42
    device: str = "cpu"
    save_dir: str = "saved_models"
    image_column: Optional[str] = None


@app.task()
def train_classification_model(model_id: int, raw_config: dict):
    # --- read parameters ---
    try:
        config = TrainConfig(**raw_config)
        archi_info = raw_config["model_arch"]
        training = get_training(model_id)
        if training is None:
            raise ValueError(f"Training with model_id {model_id} not found.")

        # --- data prep ---
        data_prep = DataPreparation(
            config.csv_path,
            fraction=config.fraction,
            cleaning=config.cleaning,
            seed=config.seed,
        )
        data_prep.read_data(sep=config.separator)
        data_prep.extract_cols(config.target_columns)
        data_prep.split()
        train_set, test_set = data_prep.get_train_test()
        classes = data_prep.get_classes()

        train_ds = ClassificationDataset(train_set, classes)
        test_ds = ClassificationDataset(test_set, classes)

        train_loader = DataLoader(train_ds, batch_size=config.batch_size, shuffle=True)
        test_loader = DataLoader(test_ds, batch_size=config.batch_size)

        # --- model handling---
        model = create_model(archi_info)
        device = torch.device(config.device)  # Could check if device is available
        model.to(device)

        # --- cost/opti ---
        criterion = nn.CrossEntropyLoss()
        optimizer = optim.Adam(model.parameters(), lr=config.learning_rate)

        # --- "real" training ---
        trainer = Trainer(training, model, criterion, optimizer)
        print("Ready to train")
        training.status = TrainingStatusEnum.training
        set_training(training)
        trainer.train(
            config.batch_size, train_loader, test_loader, config.epochs, device
        )
        training.status = TrainingStatusEnum.stopping
        set_training(training)
        # --- saving ---
        os.makedirs(config.save_dir, exist_ok=True)

        model_path = os.path.join(config.save_dir, "model.pt")
        torch.save(model.state_dict(), model_path)

        print(f"\nTraining complete. Model saved to: {model_path}")
        training.status = TrainingStatusEnum.stopped
        set_training(training)
    except Exception as e:
        print(f"Error during training: {e}")
        training.status = TrainingStatusEnum.error
        set_training(training)
        raise e


@app.task()
def train_regression_model(model_id: int, raw_config: dict):
    try:
        config = TrainConfig(**raw_config)
        archi_info = raw_config["model_arch"]
        training = get_training(model_id)
        if training is None:
            raise ValueError(f"Training with model_id {model_id} not found.")

        # --- data prep ---
        data_prep = DataPreparation(
            config.csv_path,
            fraction=config.fraction,
            cleaning=config.cleaning,
            seed=config.seed,
        )
        data_prep.read_data(sep=config.separator)
        data_prep.split()
        train_set, test_set = data_prep.get_train_test()

        train_ds = RegressionDataset(train_set, target_cols=config.target_columns)
        test_ds = RegressionDataset(test_set, target_cols=config.target_columns)

        train_ds.normalize()
        test_ds.normalize()

        train_loader = DataLoader(train_ds, batch_size=config.batch_size, shuffle=True)
        test_loader = DataLoader(test_ds, batch_size=config.batch_size)

        # --- model handling---
        model = create_model(archi_info)
        device = torch.device(config.device)  # Could check if device is available
        model.to(device)

        loss_fn = nn.MSELoss()
        optimizer = torch.optim.Adam(model.parameters(), lr=config.learning_rate)

        # --- "real" training ---
        trainer = TrainerRegression(training, model, loss_fn, optimizer)
        print("Ready to train")
        training.status = TrainingStatusEnum.training
        set_training(training)
        trainer.train(
            config.batch_size, train_loader, test_loader, config.epochs, device
        )
        training.status = TrainingStatusEnum.stopping
        set_training(training)

        # --- saving ---
        os.makedirs(config.save_dir, exist_ok=True)

        model_path = os.path.join(config.save_dir, "model.pt")
        torch.save(model.state_dict(), model_path)

        print(f"\nTraining complete. Model saved to: {model_path}")
        training.status = TrainingStatusEnum.stopped
        set_training(training)
    except Exception as e:
        print(f"Error during training: {e}")
        training.status = TrainingStatusEnum.error
        set_training(training)
        raise e<|MERGE_RESOLUTION|>--- conflicted
+++ resolved
@@ -159,12 +159,8 @@
 
         avg_loss = total_loss / num_batches
         avg_abs_error /= size
-<<<<<<< HEAD
         print(f"AvgLoss: {avg_loss:>8f}, AvgAbsError: {avg_abs_error:.3f}%")
-=======
-        # print(f"AvgLoss: {avg_loss:>8f}, AvgAbsError: {avg_abs_error:.3f}%")
         self.training.score = avg_abs_error
->>>>>>> a989286d
 
 
 def create_model(arch_dict: dict) -> Model:
