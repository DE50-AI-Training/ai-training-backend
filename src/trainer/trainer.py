--- conflicted
+++ resolved
@@ -256,55 +256,6 @@
         raise e
 
 
-<<<<<<< HEAD
-def train_regression_model(config: dict):
-    csv_path = config["csv_path"]
-    separator = config.get("separator", ",")
-    target_columns = (
-        config["target_column"]
-        if isinstance(config["target_column"], list)
-        else [config["target_column"]]
-    )
-    input_columns = config.get("input_columns", None)
-    # model_class = config['model_class']
-    archi_info = config["model_arch"]
-    learning_rate = config.get("learning_rate", 0.001)
-    epochs = config.get("epochs", 10)
-    batch_size = config.get("batch_size", 32)
-    test_fraction = config.get("fraction", 0.8)
-    cleaning = config.get("cleaning", False)
-    seed = config.get("seed", 42)
-    device = config.get("device", "cpu")
-    save_dir = config.get("save_dir", "saved_models")
-
-    # --- data prep ---
-    data_prep = DataPreparation(
-        csv_path, fraction=test_fraction, cleaning=cleaning, seed=seed
-    )
-    data_prep.read_data(sep=separator)
-    data_prep.split()
-    train_set, test_set = data_prep.get_train_test()
-
-    train_ds = RegressionDataset(train_set, target_cols=target_columns)
-    test_ds = RegressionDataset(test_set, target_cols=target_columns)
-
-    train_ds.normalize()
-    test_ds.normalize()
-
-    train_loader = DataLoader(train_ds, batch_size=batch_size, shuffle=True)
-    test_loader = DataLoader(test_ds, batch_size=batch_size)
-
-    # --- model handling---
-    model = create_model(archi_info)
-    device = torch.device(device)  # Could check if device is available
-    model.to(device)
-
-    loss_fn = nn.MSELoss()
-    optimizer = torch.optim.Adam(model.parameters(), lr=learning_rate)
-
-    trainer = TrainerRegression(model, loss_fn, optimizer)
-    trainer.train(batch_size, train_loader, test_loader, epochs, device)
-=======
 @app.task()
 def train_regression_model(model_id: int, raw_config: dict):
     try:
@@ -366,5 +317,4 @@
         print(f"Error during training: {e}")
         training.status = TrainingStatusEnum.error
         set_training(training)
-        raise e
->>>>>>> 71247b29
+        raise e