--- conflicted
+++ resolved
@@ -36,11 +36,7 @@
     "csv_path": "tests/iris.csv",
     "separator": ",",
     "target_columns": [4],
-<<<<<<< HEAD
     "input_columns": [0, 1, 2, 3],
-=======
-    "input_columns": [0, 1,2,3],
->>>>>>> 5fad4a4f
     # "image_column": None,
     # "model_class": MLP,
     "model_arch": {
